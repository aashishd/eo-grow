--- conflicted
+++ resolved
@@ -147,20 +147,11 @@
         target_area_manager = cast(BatchAreaManager, target_area_manager)
 
         source_grid = self.get_grid(add_bbox_column=True)
-<<<<<<< HEAD
-        source_grid = _ensure_split_columns(source_grid)
-        target_grid = self._get_target_grid(target_area_manager, source_grid)
-
-        source_shape, target_shape = zip(*map(reduce_to_coprime, self.subsplit, target_area_manager.subsplit))
-        source_shape = cast(Tuple[int, int], source_shape)
-        target_shape = cast(Tuple[int, int], target_shape)
-=======
         source_grid = _fix_split_columns(source_grid)
         target_grid = self._get_target_grid(target_area_manager, source_grid)
 
         subsplits_x, subsplits_y = zip(self.subsplit, target_area_manager.subsplit)
         source_shape, target_shape = zip(reduce_to_coprime(*subsplits_x), reduce_to_coprime(*subsplits_y))
->>>>>>> bbea0051
 
         source_grid = self._add_patch_positions(source_grid, source_shape)
         target_grid = self._add_patch_positions(target_grid, target_shape)
@@ -169,13 +160,9 @@
 
     @staticmethod
     def _add_patch_positions(grid: List[GeoDataFrame], shape: Tuple[int, int]) -> List[GeoDataFrame]:
-<<<<<<< HEAD
-        """Adds values that define how groups of bounding boxes in the same transformation."""
-=======
         """Adds columns of values that define how sub-tiles should be spatially divided into groups. Members of each
         group will have the same values in the newly added columns and will spatially form a regular subgrid of given
         shape."""
->>>>>>> bbea0051
         for gdf in grid:
             gdf["position_x"] = gdf.split_x // shape[0]
             gdf["position_y"] = gdf.split_y // shape[1]
@@ -287,11 +274,7 @@
     """Exception that is triggered if ID of a Sentinel Hub batch job is missing."""
 
 
-<<<<<<< HEAD
-def _ensure_split_columns(grid: List[GeoDataFrame]) -> List[GeoDataFrame]:
-=======
 def _fix_split_columns(grid: List[GeoDataFrame]) -> List[GeoDataFrame]:
->>>>>>> bbea0051
     """This is temporary fix for handling batch grids that were cached with older eo-grow version."""
     columns_missing = False
     for gdf in grid:
